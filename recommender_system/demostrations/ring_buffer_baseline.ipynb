--- conflicted
+++ resolved
@@ -14,11 +14,7 @@
   },
   {
    "cell_type": "code",
-<<<<<<< HEAD
    "execution_count": 1,
-=======
-   "execution_count": null,
->>>>>>> 3b16fcd9
    "metadata": {},
    "outputs": [],
    "source": [
